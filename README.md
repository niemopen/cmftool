<img src="https://github.com/niemopen/oasis-open-project/blob/main/artwork/NIEM-NO-Logo-v5.png" width="200">

# Common Model Format Tool (CMFTool)

<<<<<<< HEAD
This repository is part of the NIEMOpen project.  [NIEMOpen](https://www.niemopen.org) is an [OASIS Open Project](https://www.oasis-open.org/open-projects/) providing a framework for creating machine-to-machine data exchange specifications.  The NIEM [*Common Model Format (CMF)*](https://github.com/niemopen/common-model-format) is a data modeling formalism for NIEM-conforming data exchange specifications.  CMFTool is a command-line tool for the designers of those specifications.
=======
This repository is part of the NIEMOpen project.  It contains the NIEMOpen Common Model Format Tool (CMF). 

The NIEM [*Common Model Format (CMF)*](https://github.com/niemopen/common-model-format) is a data modeling formalism for NIEM-conforming data exchange specifications.  CMFTool is a command-line tool for the designers of those specifications.

For more information on NIEMOpen, see the project's website at [www.niemopen.org](https://github.com/niemopen/cmftool/blob/main/www.niemopen.org).

General questions about OASIS Open Projects may be directed to OASIS staff at [project-admin@lists.oasis-open-projects.org](mailto:project-admin@lists.oasis-open-projects.org)
>>>>>>> f6ab321d

# What's working in version 0.6

- NIEM XML schema pile to Common Model Format
- Common Model Format to NIEM XML schema pile (no catalog file yet)

# Quick start

After a build, the directory "build/install/cmftool" contains a working installation.
Put "build/install/cmftool/bin" in your PATH and cmftool will run from 
the command line.

The release ZIP file has all the scripts, resources, and libraries, without the source code.  You could use that instead.

Run "cmftool x2m Foo.xsd > Foo.cmf" to generate CMF model from XSD.
Run "cmftool m2x -o /tmp/xsd Foo.cmf" to generate XSD from CMF.

# Examples

There is an "examples" directory, with... examples.

# Testing

The directory "src/test/resources" contains resources for the JUnit tests.

# Building

This project was built with NetBeans 15.0, Gradle 7.3.3, and Oracle JDK 17.0.6
Try "gradle installDist" 

# Other assets

In addition to this GitHub repository, this project also makes use of other assets.

- The NIEMOpen website is at [www.niemopen.org](http://www.niemopen.org/). The website contains news, announcements, and other information of interest about the project.
- The [General purpose mailing list](https://lists.oasis-open-projects.org/g/niemopen). To subscribe, send an empty email message to [niemopen+subscribe@lists.oasis-open-projects.org](mailto:niemopen+subscribe@lists.oasis-open-projects.org). Anyone interested is welcome to subscribe and send email to the list. The list maintains an [archive](https://lists.oasis-open-projects.org/g/niemopen/messages).
- The [Project Governing Board mailing list](https://lists.oasis-open-projects.org/g/niemopen-pgb). This is the discussion list for use by the members of the PGB. To subscribe, send an empty email message to [niemopen-pgb+subscribe@lists.oasis-open-projects.org](mailto:niemopen-pgb+subscribe@lists.oasis-open-projects.org). Anyone interested is welcome to subscribe read-only. Only PGB members can post. The list maintains an [archive](https://lists.oasis-open-projects.org/g/niemopen-pgb/messages).
- [NBAC Technical Steering Committee mailing list](https://lists.oasis-open-projects.org/g/niemopen-nbactsc). This is the discussion list for use by the members of the NIEM Business Architecture Committee TSC. To subscribe, send an empty email message to [niemopen-nbactsc+subscribe@lists.oasis-open-projects.org](mailto:niemopen-nbactsc+subscribe@lists.oasis-open-projects.org). Anyone interested is welcome to subscribe read-only. The list maintains an [archive](https://lists.oasis-open-projects.org/g/niemopen-nbactsc/messages).
- [NTAC Technical Steering Committee mailing list](https://lists.oasis-open-projects.org/g/niemopen-ntactsc). This is the discussion list for use by the members of the NIEM Technical Architecture Committee TSC. To subscribe, send an empty email message to [niemopen-ntactsc+subscribe@lists.oasis-open-projects.org](mailto:niemopen-ntactsc+subscribe@lists.oasis-open-projects.org). Anyone interested is welcome to subscribe read-only. The list maintains an [archive](https://lists.oasis-open-projects.org/g/niemopen-ntactsc/messages).

# Contributing

Please read [CONTRIBUTING.md](https://github.com/niemopen/cmftool/blob/main/CONTRIBUTING.md) for details how to join the project, contribute changes to our repositories and communicate with the rest of the project contributors. Please become familiar with and follow the [code of conduct](https://github.com/niemopen/cmftool/blob/main/CODE-OF-CONDUCT.md).

# Governance

NIEM Open operates under the terms of the [Open Project Rules](https://www.oasis-open.org/policies-guidelines/open-projects-process) and the applicable license(s) specified in [LICENSE.md](https://github.com/niemopen/cmftool/blob/main/LICENSE.md). Further details can be found in [GOVERNANCE.md](https://github.com/niemopen/cmftool/blob/main/GOVERNANCE.md), [GOVERNANCE-NBAC.md](https://github.com/niemopen/cmftool/blob/main/GOVERNANCE-NBAC.md), and [GOVERNANCE-NTAC.md](https://github.com/niemopen/cmftool/blob/main/GOVERNANCE-NTAC.md).

# CLA & Non-assert signatures required

All technical contributions must be covered by a Contributor's License Agreement. This requirement allows our work to advance through OASIS standards development stages and potentially be submitted to de jure organizations such as ISO. You will get a prompt to sign this document when you submit your first pull request to a project repository, or you can sign [here](https://cla-assistant.io/niemopen/oasis-open-project). If you are contributing on behalf of your employer, you must also sign the ECLA [here](https://www.oasis-open.org/open-projects/cla/entity-cla-20210630/).<|MERGE_RESOLUTION|>--- conflicted
+++ resolved
@@ -2,9 +2,6 @@
 
 # Common Model Format Tool (CMFTool)
 
-<<<<<<< HEAD
-This repository is part of the NIEMOpen project.  [NIEMOpen](https://www.niemopen.org) is an [OASIS Open Project](https://www.oasis-open.org/open-projects/) providing a framework for creating machine-to-machine data exchange specifications.  The NIEM [*Common Model Format (CMF)*](https://github.com/niemopen/common-model-format) is a data modeling formalism for NIEM-conforming data exchange specifications.  CMFTool is a command-line tool for the designers of those specifications.
-=======
 This repository is part of the NIEMOpen project.  It contains the NIEMOpen Common Model Format Tool (CMF). 
 
 The NIEM [*Common Model Format (CMF)*](https://github.com/niemopen/common-model-format) is a data modeling formalism for NIEM-conforming data exchange specifications.  CMFTool is a command-line tool for the designers of those specifications.
@@ -12,7 +9,6 @@
 For more information on NIEMOpen, see the project's website at [www.niemopen.org](https://github.com/niemopen/cmftool/blob/main/www.niemopen.org).
 
 General questions about OASIS Open Projects may be directed to OASIS staff at [project-admin@lists.oasis-open-projects.org](mailto:project-admin@lists.oasis-open-projects.org)
->>>>>>> f6ab321d
 
 # What's working in version 0.6
 
@@ -63,4 +59,4 @@
 
 # CLA & Non-assert signatures required
 
-All technical contributions must be covered by a Contributor's License Agreement. This requirement allows our work to advance through OASIS standards development stages and potentially be submitted to de jure organizations such as ISO. You will get a prompt to sign this document when you submit your first pull request to a project repository, or you can sign [here](https://cla-assistant.io/niemopen/oasis-open-project). If you are contributing on behalf of your employer, you must also sign the ECLA [here](https://www.oasis-open.org/open-projects/cla/entity-cla-20210630/).+All technical contributions must be covered by a Contributor's License Agreement. This requirement allows our work to advance through OASIS standards development stages and potentially be submitted to de jure organizations such as ISO. You will get a prompt to sign this document when you submit your first pull request to a project repository, or you can sign [here](https://cla-assistant.io/niemopen/oasis-open-project). If you are contributing on behalf of your employer, you must also sign the ECLA [here](https://www.oasis-open.org/open-projects/cla/entity-cla-20210630/).q