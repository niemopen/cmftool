/*
 * NOTICE
 *
 * This software was produced for the U. S. Government
 * under Basic Contract No. W56KGU-18-D-0004, and is
 * subject to the Rights in Noncommercial Computer Software`
 * and Noncommercial Computer Software Documentation
 * Clause 252.227-7014 (FEB 2012)
 *
 * Copyright 2020-2025 The MITRE Corporation.
 *
 * Licensed under the Apache License, Version 2.0 (the "License");
 * you may not use this file except in compliance with the License.
 * You may obtain a copy of the License at
 *
 *      http://www.apache.org/licenses/LICENSE-2.0
 *
 * Unless required by applicable law or agreed to in writing, software
 * distributed under the License is distributed on an "AS IS" BASIS,
 * WITHOUT WARRANTIES OR CONDITIONS OF ANY KIND, either express or implied.
 * See the License for the specific language governing permissions and
 * limitations under the License.
 */
package org.mitre.niem.xsd;

import java.io.File;
import java.io.FileOutputStream;
import java.io.IOException;
import java.io.OutputStreamWriter;
import java.nio.file.Files;
import java.util.ArrayList;
import java.util.Collections;
import java.util.Comparator;
import java.util.HashMap;
import java.util.HashSet;
import java.util.List;
import java.util.Map;
import java.util.Set;
import static javax.xml.XMLConstants.W3C_XML_SCHEMA_NS_URI;
import static javax.xml.XMLConstants.XMLNS_ATTRIBUTE_NS_URI;
import static javax.xml.XMLConstants.XML_NS_URI;
import javax.xml.parsers.ParserConfigurationException;
import org.apache.commons.io.FilenameUtils;
import static org.apache.commons.io.FilenameUtils.separatorsToUnix;
import static org.apache.commons.lang3.StringUtils.uncapitalize;
import org.apache.logging.log4j.LogManager;
import org.apache.logging.log4j.Logger;
import org.javatuples.Pair;
import org.mitre.niem.cmf.AugmentRecord;
import static org.mitre.niem.cmf.CMFObject.CMF_LIST;
import static org.mitre.niem.cmf.CMFObject.CMF_RESTRICTION;
import static org.mitre.niem.cmf.CMFObject.CMF_UNION;
import org.mitre.niem.cmf.ClassType;
import org.mitre.niem.cmf.Component;
import static org.mitre.niem.cmf.Component.makeURI;
import org.mitre.niem.cmf.Datatype;
import org.mitre.niem.cmf.ListType;
import org.mitre.niem.cmf.Model;
import static org.mitre.niem.cmf.Model.uriToName;
import org.mitre.niem.cmf.Namespace;
import org.mitre.niem.cmf.Property;
import org.mitre.niem.cmf.PropertyAssociation;
import org.mitre.niem.cmf.ReferenceGraph;
import org.mitre.niem.cmf.Restriction;
import org.mitre.niem.cmf.Union;
import static org.mitre.niem.utility.IndefiniteArticle.articalize;
import org.mitre.niem.utility.MapToList;
import org.mitre.niem.utility.MapToSet;
import org.mitre.niem.utility.NaturalOrderComparator;
import org.mitre.niem.utility.ResourceManager;
import org.mitre.niem.xml.LanguageString;
import org.mitre.niem.xml.ParserBootstrap;
import org.mitre.niem.xml.XMLCatalogCreator;
import static org.mitre.niem.xml.XMLSchemaDocument.makeQN;
import static org.mitre.niem.xml.XMLSchemaDocument.qnToName;
import static org.mitre.niem.xml.XMLSchemaDocument.qnToPrefix;
import org.mitre.niem.xml.XSDWriter;
import static org.mitre.niem.xsd.ModelFromXSD.replaceSuffix;
import static org.mitre.niem.xsd.NamespaceKind.NSK_APPINFO;
import static org.mitre.niem.xsd.NamespaceKind.NSK_CLSA;
import static org.mitre.niem.xsd.NamespaceKind.NSK_UNKNOWN;
import static org.mitre.niem.xsd.NamespaceKind.NSK_XML;
import static org.mitre.niem.xsd.NamespaceKind.NSK_XSD;
import static org.mitre.niem.xsd.NamespaceKind.builtinNSU;
import static org.mitre.niem.xsd.NamespaceKind.codeToKind;
import org.w3c.dom.Document;
import org.w3c.dom.Element;

/**
 * A class for writing a non-conforming schema document pile for validating
 * an instance of an XML message format.
 * 
 * @author Scott Renner
 * <a href="mailto:sar@mitre.org">sar@mitre.org</a>
 */
public class ModelToXMLSchema {
    static final Logger LOG = LogManager.getLogger(ModelToXMLSchema.class);

    protected Model m;
    protected String useArchVersion = null;
    protected String catalogPath = null;
    protected Namespace rootNS = null;
    protected final NamespaceMap prefixMap              = new NamespaceMap();   // all prefixes for namespaces in the model
    protected final Set<String> archVersions            = new HashSet<>();      // all the NIEM version names in the model
    protected final Map<String,String> namespaceU2Path  = new HashMap<>();      // nsU -> file path in outD
    protected final Map<String,Integer> namespaceU2Kind = new HashMap<>();      // nsU -> namespace kind
    protected final Set<String> extNSs                  = new HashSet<>();      // URIs of external namespaces
    protected final MapToSet<String,String> subGroupL   = new MapToSet<>();     // propU -> set of substitutable propUs
    protected final Set<String> refNSs                  = new HashSet<>();      // URIs of referenced namespaces
    
    public ModelToXMLSchema (Model m) {
        this.m = m;
    }
    
    public void setArchVersion (String vers) {
        useArchVersion = vers;
    }
    
    public void setCatalogPath (String path) {
        catalogPath = path;
        LOG.debug("catalog path = {}", catalogPath);
    }
    
    public void setRootNamespace (String nsPrefixOrURI) {
        if (null == nsPrefixOrURI) return;
        rootNS = m.namespaceObj(nsPrefixOrURI);
        if (null == rootNS)
            LOG.error("Model does not contain namespace '{}'", nsPrefixOrURI);
    }
    
    /**
     * Writes the model to an XSD pile in the specified directory.  The schema
     * document for each model namespace gets the NIEM version specified in the
     * arguments.
     * @param outD
     * @param archVersion 
     */
    public void writeModelXSD (File outD, String archVersion) throws ParserConfigurationException, IOException {
        useArchVersion = archVersion;
        writeModelXSD(outD);
    }
    
    /**
     * Writes the model to an XSD pile in the specified directory.  The schema 
     * document for each model namespace gets the NIEM version specified in the model
     * namespace object.
     * @param outD 
     */
    public void writeModelXSD (File outD) throws ParserConfigurationException, IOException {
        collectArchVersions();
        collectNamespacePrefixes();
        collectNamespaceKinds();
        establishFilePaths();
        identifySimpleTypes();
        buildSubstitutionMap();
        processAugmentations();
        
        for (var ns : m.namespaceSet())
            if (ns.isExternal()) extNSs.add(ns.uri());
        for (var ns : m.namespaceSet()) 
            if (ns.isModelNS()) writeModelDocument(ns, outD);
        for (var vers : archVersions)
            writeVersionBuiltins(vers, outD);
        if (null != catalogPath) {
            var catF = new File(outD, catalogPath);
            var outS = new FileOutputStream(catF);
            var outW = new OutputStreamWriter(outS, "UTF-8");
            var catW = new XMLCatalogCreator();
            var catP = new File(catalogPath).toPath();
            if (null == catP.getParent()) catP = new File(".").toPath();
            else catP = catP.getParent();
            catW.writeCatalog(namespaceU2Path, catP, outW);
            outW.close();
        }
            
    }

    // Examine all the namespaces to collect all the NIEM versions.  If the version
    // was specified in the call to writeModelXSD, then there will only be one.
    protected void collectArchVersions () {
        if (null != useArchVersion) archVersions.add(useArchVersion);
        else 
            for (var ns : m.namespaceSet()) {
                var nver = ns.archVersion();
                if (!nver.isEmpty()) archVersions.add(ns.archVersion());
        }
    }
    
    // Reserve the namespace prefix for every namespace in the model.  That will
    // include any external namespace, plus the XSD and XML namespaces.  We need
    // these to establish a prefix for each builtin namespace... because, you know,
    // there's no rule against using "appinfo" for a model namespace.  Grr. 
    protected void collectNamespacePrefixes () {
        for (var ns: m.namespaceSet()) {
            prefixMap.assignPrefix(ns.prefix(), ns.uri());
        }
    }
    
    // Construct the map of namespace URI to namespace kind code
    protected void collectNamespaceKinds () {
        for (var ns : m.namespaceSet()) {
            var nsU = ns.uri();
            var kcode = ns.kindCode();
            var kind  = NamespaceKind.codeToKind(kcode);
            namespaceU2Kind.put(nsU, kind);
        }
        for (var nver : archVersions) {
            for (var kcode : NamespaceKind.builtins()) {
                var kind = codeToKind(kcode);
                var bnsU = builtinNSU(nver, kcode);
                if (bnsU.isEmpty()) continue;
                namespaceU2Kind.put(bnsU, kind);
            }
        }
        namespaceU2Kind.put(W3C_XML_SCHEMA_NS_URI, NSK_XSD);
        namespaceU2Kind.put(XML_NS_URI, NSK_XML);
    }
    
    // Establish the relative path for each schema document, taking into account
    // the document file path specified in each namespace object and the namespace
    // to path mapping given in the writeModelXSD call (if any).  File names are
    // munged as needed to make each path unique.
    protected void establishFilePaths () {
        // Did you put duplicates into your path map, you horrible creature? Nice try.
        var ns2p  = new HashMap<String,String>(namespaceU2Path);
        var paths = new HashSet<String>();
        namespaceU2Path.clear();
        ns2p.forEach((ns,path) -> {
            path = mungPath(paths, path);
            paths.add(path);
            namespaceU2Path.put(ns, "./" + path);
        });
        // Now do the namespaces
        for (var ns : m.namespaceSet()) {
            if (namespaceU2Path.containsKey(ns.uri())) continue;
            var path = ns.documentFilePath();
            if (path.isEmpty()) continue;
            path = mungPath(paths, path);
            paths.add(path);
            namespaceU2Path.put(ns.uri(), "./" + path);
        }
        // Now do the builtins for each NIEM version
        for (var vers : archVersions) {
            var vdir = "";
            if (null != useArchVersion || 1 == archVersions.size()) vdir = "niem/";
            else vdir = NamespaceKind.versionDirName().get(vers);
            if (null == vdir) continue;
            for (var kcode : NamespaceKind.builtins()) {
                var nsU   = NamespaceKind.builtinNSU(vers, kcode);
                var rpath = NamespaceKind.builtinPath().get(kcode);
                var path  = vdir + rpath;
                if (namespaceU2Path.containsKey(nsU)) continue;
                path = mungPath(paths, path);
                paths.add(path);
                namespaceU2Path.put(nsU, "./" + path);
            }
        }
    }
    
    // We must create a simple type definition for each Datatype object that is
    // a list, a list item, a union, a union member, or an attribute property type.
    // Also sometimes for the datatype of a literal property.
    // But not for datatypes in the XML or XML Schema namespaces.
    protected final Set<Datatype> simpleTypes =  new HashSet<>();
    protected void identifySimpleTypes () {
        var stUs = new HashSet<Datatype>();
        for (var dt : m.datatypeL()) {
            switch (dt.getType()) {
            case CMF_LIST:
                stUs.add(dt);
                stUs.add(dt.itemType());
                break;
            case CMF_UNION:
                stUs.add(dt);
                for (var mdt : dt.memberL()) stUs.add(mdt);
                break;
            }
        }
        for (var dp : m.dataPropertyL()) {
            var dpQ = dp.qname();
            var dt  = dp.datatype();
            if (null == dt) continue;
            var dtQ = dt.qname();
            if (dp.isAttribute()) 
                stUs.add(dt);
            if (dpQ.endsWith("Literal") && dtQ.endsWith("SimpleType")) 
                stUs.add(dt);
        }
        // Only need xs:simpleType elements for Datatype objects with a model namespace
        for (var dt : stUs) {
            if (null == dt) continue;           // eg. datatype of xml:lang
            var dtnsU = dt.namespaceURI();
            var dtq = dt.qname();
            if (W3C_XML_SCHEMA_NS_URI.equals(dtnsU)) continue;
            if (!dt.isModelComponent()) continue;
            simpleTypes.add(dt);        
            LOG.debug("need simple type: {}", dt.qname());
        }
    }
    
    // Update the substitution map with properties and subproperties
    protected void buildSubstitutionMap () {
        for (var subp : m.propertyL()) {
            var p = subp.subPropertyOf();
            if (null != p) subGroupL.add(p.uri(), subp.uri());
        }
    }

    // Augmentation records, indexed by augmenting namespace URI, then class URI.
    // Global augmentations have a fake class URI:  "Association", "Literal", or "Object".
    protected Map<String,MapToList<String,AugmentRecord>> nsAugs = new HashMap<>();
    
    // Augmentation records from every namespace, indexed by class URI.
    // Same fake URIs for globals.
    protected MapToList<String,PropertyAssociation> ctU2augL = new MapToList<>();
    
    // Map of namespace URI to set of reference attribute names for that NS
    protected MapToSet<String,String> nsU2refAttNS = new MapToSet<>();
    
    // Dummy property associations for global augmentation points
    protected PropertyAssociation assAugPA = new PropertyAssociation();
    protected PropertyAssociation objAugPA = new PropertyAssociation();
    
    // Process every augmentation record in every namespace to create
    // the data structures above.  Need them for writeModelDocument.
    protected void processAugmentations () {
        for (var ns : m.namespaceSet()) {     
            var nsU = ns.uri();                                 // http://AugmentingNS/
            var nsctU2augL = new MapToList<String,AugmentRecord>();
            nsAugs.put(nsU, nsctU2augL);
            
            // Iterate through all augmentations in this namespace
            for (var arec : ns.augL()) {
                var actU = "";
                var ct   = arec.classType();                    // augmented BarType or null
                var p    = arec.property();                     // http://FooNS/Property
                var pnsU = p.namespaceURI();                    // http://FooNS/
                var raN  = uncapitalize(p.name()) + "Ref";      // propertyRef
                var raU  = makeURI(pnsU, raN);                  // http://FooNS/propertyRef
                var gcs  = new HashSet<>(arec.codeS());
                if (null != ct) gcs.add("CLASS");
                for (var gc : gcs) {
                    switch (gc) {
                    case "CLASS":
                        actU = ct.uri();                                // http://BarNS/BarType (can't be null)
                        if (ct.isLiteralClass() && !p.isAttribute()) {  // this is simple content & object augmentation
                            nsU2refAttNS.add(pnsU, raN);                // so FooNS needs a ref attribute for p
                        }
                        break;
                    case "LITERAL":     actU = "Literal"; nsU2refAttNS.add(pnsU, raN); break;
                    case "ASSOCIATION": actU = "Association"; break;
                    case "OBJECT":      actU = "Object";  break;
                    }
                    // Establish substitution for augmentation not part of augmentation type
                    if (!"Literal".equals(actU) && !p.isAttribute() && arec.index().isEmpty()) {
                        var apU = replaceSuffix(actU, "Type", "");      // http://BarNS/Bar or Object
                        apU = apU + "AugmentationPoint";                // http://BarNS/BarAugmentationPoint
                        subGroupL.add(apU, p.uri());                    // or ObjectAugmentationPoint
                    }
                    nsctU2augL.add(actU, arec);     // add aug rec to class augs from this NS
                    ctU2augL.add(actU, arec);       // add aug rec to class augs from all NSs
                }
            }
        }
        // Establlish substitutions for augmentation elements
        for (var nsU : nsAugs.keySet()) {                   // http://AugmentingNS/
            var nsctU2augL = nsAugs.get(nsU);
            for (var actU : nsctU2augL.keySet()) {          // http://BarNS/BarType or Object
                var actnsU = m.uriToNSU(actU);              // http://BarNS/ or ""
                var actN = uriToName(actU);                 // BarType or ""
                actN = replaceSuffix(actN, "Type", "");     // Bar or ""
                var aptU = "";
                if (actN.isEmpty()) {
                    actN = actU;                            // Object
                    aptU = actN + "AugmentationPoint";      // ObjectAugmentationPoint
                }
                else {
                    aptU = makeURI(actnsU, actN);           // http://BarNS/Bar or Object
                    aptU = aptU + "AugmentationPoint";      // http://BarNS/BarAugmentationPoint or ObjectAugmentationPoint
                }
                var aeU = makeURI(nsU, actN);               // http://SomeNS/Bar or http://SomeNS/Object
                aeU = aeU + "Augmentation";                 // http://SomeNS/BarAugmentation or http://SomeNS/ObjectAugmentation
                subGroupL.add(aptU, aeU);                   // augmentation element substitutes for augmentation point
            }
        }
        // Create global augmentation points, but don't add to model.
        var assAugP = new Property(null, "AssociationAugmentationPoint");
        var objAugP = new Property(null, "ObjectAugmentationPoint");
        assAugP.setIsAbstract(true);
        objAugP.setIsAbstract(true);
        assAugPA.setProperty(assAugP);
        assAugPA.setMinOccurs("0");
        assAugPA.setMaxOccurs("unbounded");
        objAugPA.setProperty(objAugP);
        objAugPA.setMinOccurs("0");
        objAugPA.setMaxOccurs("unbounded");        
    }
    
    // Adds a PropertyAssociation to a property list, but only if it 
    // isn't already there.  Also replaces an optional property with a required.
    protected void addToPropList (List<PropertyAssociation> lst, PropertyAssociation pa) {
        PropertyAssociation inset = null;
        var dpU = pa.property().uri();
        for (var spa : lst) {
            var spU = spa.property().uri();
            if (dpU.equals(spU)) inset = spa;
        }
        if (null == inset) lst.add(pa);
        else if (inset.minOccursVal() == 0 && pa.minOccursVal() > 0) {
            lst.remove(inset);
            lst.add(pa);
        }
    }
   
    protected void addToPropList (List<PropertyAssociation> lst, List<PropertyAssociation> adds) {
       for (var pa : adds) addToPropList(lst, pa);
   }    
    
    protected void writeModelDocument (Namespace ns, File outD) throws ParserConfigurationException, IOException {       
        // Initialize the document and xs:schema root element
        var db   = ParserBootstrap.docBuilder();
        var doc  = db.newDocument();
        var root = doc.createElementNS(W3C_XML_SCHEMA_NS_URI, "xs:schema");
        doc.appendChild(root);
        
        // Get namespace URI and NIEM version; set the xs:schema attributes that
        // don't need a namespace prefix. (We don't know what the prefixes are yet.)
        var nsU  = ns.uri();
        var nver = ns.archVersion();
        if (null != useArchVersion) nver = useArchVersion;
        setAttribute(root, "targetNamespace", nsU);
        setAttribute(root, "version", ns.version());
        setAttribute(root, "xml:lang", ns.language());
        
        // Given the NIEM version, we can get builtin namespace URIs and assign prefixes
        var bc2pre = new HashMap<String,String>();
        var bc2U   = new HashMap<String,String>();
        var nsmap  = new NamespaceMap(prefixMap);
        for (var bcode : NamespaceKind.builtins()) {
            var bnsU = NamespaceKind.builtinNSU(nver, bcode);
            var bpre = bcode.toLowerCase();
            if (null == nsmap.getURI(bnsU)) {
                bpre = nsmap.assignPrefix(bpre, bnsU);
                bc2pre.put(bcode, bpre);
                bc2U.put(bcode, bnsU);
            }
        }    
        var refnsUs    = new HashSet<String>();         // need prefixes and imports for these namespaces
        var defEL      = new ArrayList<Element>();      // list of type definition elements
        var decEL      = new ArrayList<Element>();      // list of attribute/element declaration elements
        
        // Create xs:annotation element; add namespace documentation
        var annE = doc.createElementNS(W3C_XML_SCHEMA_NS_URI, "xs:annotation");
        addDocumentation(doc, annE, ns.docL());
        if (annE.getChildNodes().getLength() > 0) root.appendChild(annE);
        
        // Message schema documents don't have conformance target assertions,
        // augmentation appinfo, or local terms.

        // Create augmentation components for this namespace
        var pU2subQ = new HashMap<String,String>();
        createAugmentationComponents(doc, defEL, decEL, refnsUs, ns, bc2pre, bc2U);

        // Create complex types for literal classes and ordinary classes.
        var xctUs = new HashSet<String>();
        for (var ct : m.classTypeL()) {
            if (ct.hasSimpleContent()) createCSCType(doc, defEL, refnsUs, nsU, ct, bc2pre, bc2U);
            else createCCCType(doc, defEL, decEL, refnsUs, nsU, ct, bc2pre, bc2U);
            xctUs.add(ct.uri());
        }
        // Create simple types and attribute/element declarations.
        for (var dt : m.datatypeL()) createSimpleType(doc, defEL, refnsUs, nsU, dt, bc2pre, bc2U);
        for (var p : m.propertyL())  createDeclaration(doc, decEL, refnsUs, nsU, p, bc2pre, bc2U, pU2subQ);         
        
        // At this point we know all of the referenced namespaces.
        // Create namespace declarations; add import elements in a pleasing order.
        refnsUs.add(nsU);
        refNSs.addAll(refnsUs);
        var op = namespaceU2Path.get(nsU);
        var outF = new File(outD, namespaceU2Path.get(nsU));
        var outP = new File(namespaceU2Path.get(nsU)).getParentFile().toPath();
        var impL = new ArrayList<Pair<String,String>>();
        if (ns == rootNS) {
            var refGraph = new ReferenceGraph(m);
            var reachS   = refGraph.reachableFrom(ns);
            for (var ons : m.namespaceSet()) {
                if (!reachS.contains(ons))
                    refnsUs.add(ons.uri());
            }
        }
        // Prepare list of imports for sorting
        for (var refnsU : refnsUs) {
            var pre  = nsmap.getPrefix(refnsU);
            // gracefully handle missing prefixes
            if (pre == null || pre.isEmpty()) {
                if (refnsU.endsWith("/"))
                    refnsU = refnsU.substring(0, refnsU.length() - 1);
                    pre  = nsmap.getPrefix(refnsU);
                    if (pre == null) {
                        LOG.error("No namespace for class type URI {}", refnsU);
                        continue;
                    }
            }
            var kind = namespaceU2Kind.getOrDefault(refnsU, NSK_UNKNOWN);
            var key  = String.format("%02d%s", kind, pre);          
            if (NSK_APPINFO != kind && NSK_CLSA != kind) 
                impL.add(new Pair<>(key, refnsU));
            if (NSK_XML != kind) 
                root.setAttributeNS(XMLNS_ATTRIBUTE_NS_URI, "xmlns:"+pre, refnsU); 
        }
        // Sort imports into pleasing order and generate xs:import elements
        Collections.sort(impL, importPairComparator);
        for (var p : impL) {
            var refnsU = p.getValue1();
            if (W3C_XML_SCHEMA_NS_URI.equals(refnsU)) continue;
            if (nsU.equals(refnsU)) continue;
            var rns  = m.namespaceObj(refnsU);
            // FIXME: extensions namespace URIs without an ending / error here
            var nsP  = namespaceU2Path.get(refnsU);
            var snF  = new File(nsP);
            var snP  = snF.toPath();
            var relP = outP.relativize(snP);
            var sloc = separatorsToUnix(relP.toString());
            var impE = doc.createElementNS(W3C_XML_SCHEMA_NS_URI, "xs:import");
            impE.setAttribute("namespace", refnsU);
            impE.setAttribute("schemaLocation", sloc);
            addAnnotationDoc(doc, impE, ns.idocL(refnsU));
            root.appendChild(impE);
        }
        
        Collections.sort(defEL, definitionComparator);
        Collections.sort(decEL, declarationComparator);
        for (var e : defEL) root.appendChild(e);
        for (var e : decEL) root.appendChild(e);        

        writeXSD(doc, outF);
    }
    
    // Create an augmentation type and element for each class augmented by
    // this namespace.
    protected void createAugmentationComponents (Document doc, 
        List<Element> defEL,                // add typedef elements to this list
        List<Element> decEL,                // add typedef elements to this list
        Set<String> refnsUs,                // URIs of referenced namespaces
        Namespace ns,                       // URI of current namespace document
        Map<String,String> bc2pre,          // prefixes for builtin namespaces
        Map<String,String> bc2U) {          // URIs for builtin namespaces    
        
        // Create augmentation type and augmentation point for each class 
        // augmented by this namespace
        var nsU = ns.uri();                                     // http://AugmentingNS/
        var nsctU2augL = nsAugs.get(nsU);
        for (var actU : nsctU2augL.keySet()) {                  // http://BarNS/BarType or Object
            var actnsU = "";
            var baseN = "";                                     // Bar or Object
            switch (actU) {
                case "Association": baseN = "Association"; break;
                case "Object":      baseN = "Object"; break;
                case "LITERAL":     continue;
                default:                                        // http://BarNS/BarType
                    actnsU = m.uriToNSU(actU);            // http://BarNS/
                    baseN  = uriToName(actU);                   // BarType
                    baseN  = replaceSuffix(baseN, "Type", "");  // Bar
            }
            var aeN = baseN + "Augmentation";                   // BarAugmentation or ObjectAugmentation
            var atN = aeN + "Type";                             // BarAugmentationType or ObjectAugmentationType
            var apN = aeN + "Point";                            // BarAugmentationPoint or ObjectAugmentationPoint
            
            var aeDoc = "Additional information about " + articalize(baseN).toLowerCase() + ".";
            var atDoc = "A data type for additional information about " + articalize(baseN).toLowerCase() + ".";
            
            // Create dummy ClassType for the augmentation type; use it to
            // create the CCC type definition.
            var augct = new ClassType(ns, atN);                 // http://AugmentingNS/BarAugmentationType
            var propL = new ArrayList<PropertyAssociation>();
            for (var prop : ctU2augL.get(actU)) {
                if (!prop.index().isEmpty()) propL.add(prop);
            }
            Collections.sort(propL);
            augct.addDocumentation(atDoc, "en-US");
            augct.propL().addAll(propL);
            createCCCType(doc, defEL, decEL, refnsUs, nsU, augct, bc2pre, bc2U);
            
            // Create the augmentation element to go with the augmentation type.
            var augE = doc.createElementNS(W3C_XML_SCHEMA_NS_URI, "xs:element");
             augE.setAttribute("name", aeN);                     // BarAugmentation or ObjectAugmentation
            augE.setAttribute("type", augct.qname());           // http://AugmentingNS/BarAugmentationType
            addAnnotationDoc(doc, augE, aeDoc);
            if (!actnsU.isEmpty()) refnsUs.add(actnsU);
            decEL.add(augE);
            
//            // Augmentation element substitutes for augmentation point
//            var aeU = makeURI(nsU, aeN);                        // http://AugmentingNS/BarAugmentation
//            var apU = makeURI(actnsU, apN);                     // http://BarNS/BarAugmentationPoint
//            if (actnsU.isEmpty()) apU = apN;                    // or ObjectAugmentationPoint
//            subGroupL.add(apU, aeU);
        }
        // Create reference attributes needed in this namespace
        for (var raN : nsU2refAttNS.get(nsU)) {                 // propertyRef
            var raE = doc.createElementNS(W3C_XML_SCHEMA_NS_URI, "xs:attribute");
            raE.setAttribute("name", raN);
            raE.setAttribute("type", "xs:IDREFS");
            decEL.add(raE);
        }
    }
    
    // Create a complex type with complex content from a non-literal class object
<<<<<<< HEAD
    private static Set<String> needURIcodes = Set.of("ANY", "ANYURI", "INTERNAL", "RELURI");
    private static Set<String> needRefcodes = Set.of("ANY", "INTERNAL", "IDREF");
    private static Set<String> needMetadata = Set.of("NIEM2.0", "NIEM3.0", "NIEM4.0", "NIEM5.0");
    //private static Set<String> needMetadata = Set.of("NIEM2.0", "NIEM3.0", "NIEM3.1", "NIEM3.2", "NIEM4.0", "NIEM4.1", "NIEM4.2", "NIEM5.0", "NIEM5.1", "NIEM5.2");
    private static Set<String> needAppliesToParent = Set.of("NIEM6.0");
=======
    private static Set<String> needURIcodes  = Set.of("ANY", "ANYURI", "INTERNAL", "RELURI");
    private static Set<String> needRefcodes  = Set.of("ANY", "INTERNAL", "IDREF");
    private static Set<String> needMetadata  = Set.of("NIEM2.0", "NIEM3.0", "NIEM4.0", "NIEM5.0");
    private static Set<String> needAppliesTo = Set.of("NIEM6.0");
>>>>>>> 0ee70e1c
    protected void createCCCType (Document doc, 
        List<Element> defEL,                // add typedef elements to this list
        List<Element> decEL,                // add augmentation point elements to this list
        Set<String> refnsUs,                // URIs of referenced namespaces
        String nsU,                         // URI of current namespace document
        ClassType ct,                       // create typedefs from this class
        Map<String,String> bc2pre,          // prefixes for builtin namespaces
        Map<String,String> bc2U) {          // URIs for builtin namespaces
        
        if (!nsU.equals(ct.namespaceURI())) return;
        var ns  = m.namespaceObj(nsU);    
        var ver = ns.archVersion();
        if (null != useArchVersion) ver = useArchVersion;
        
        var ctE = doc.createElementNS(W3C_XML_SCHEMA_NS_URI, "xs:complexType");
        var anE = doc.createElementNS(W3C_XML_SCHEMA_NS_URI, "xs:annotation");
        var ccE = doc.createElementNS(W3C_XML_SCHEMA_NS_URI, "xs:complexContent");
        var exE = doc.createElementNS(W3C_XML_SCHEMA_NS_URI, "xs:extension");
        var sqE = doc.createElementNS(W3C_XML_SCHEMA_NS_URI, "xs:sequence");

        // Set xs:complexType name; add documentation.
        populateTypeElement(doc, ctE, ct, refnsUs, bc2pre, bc2U);
        
        // Can't extend parent class if reference codes are not compatible.
        var pct      = ct.subClassOf();
        var refCode  = ct.effectiveReferenceCode();
        var needURI  = needURIcodes.contains(refCode);
        var needRef  = needRefcodes.contains(refCode);
        var extendF  = false;
        if (null != pct) {
            var prefCode = pct.effectiveReferenceCode();
            var pNeedURI = needURIcodes.contains(prefCode);
            var pNeedRef = needRefcodes.contains(prefCode);
            extendF = true;
            if (pNeedURI && !needURI) extendF = false;
            if (pNeedRef && !needRef) extendF = false;
            if (extendF) {
                needURI = needURI && !pNeedURI;
                needRef = needRef && !pNeedRef;
            }
        }            
        // Need xs:complexContent and xs:extension elements if we are extending a parent class.
        // Otherwise just need the xs:sequence element.
        var attParentE = ctE;
        if (extendF) {
            refnsUs.add(pct.namespaceURI());
            exE.setAttribute("base", pct.qname());
            exE.appendChild(sqE);
            ccE.appendChild(exE);
            ctE.appendChild(ccE);
            attParentE = exE;
        }
        else ctE.appendChild(sqE);
        
        // Not inheriting?  Then add dummy association for global augmentation point,
        // followed by parent properties.
        var ctU = ct.uri();
        var propL = new ArrayList<PropertyAssociation>();
        if (!extendF) {
            if (ct.isAssociationClass()) propL.add(assAugPA);
            if (ct.isObjectClass()) propL.add(objAugPA);
            if (null != pct) getParentProperties(pct, propL);
        }
        propL.addAll(ct.propL());
        
        if (ct.isAssociationClass() || ct.isObjectClass()) {
            var ctN = replaceSuffix(ct.name(), "Type", "");
            var augPA = new PropertyAssociation();
            var augp = new Property(ct.namespace(), ctN + "AugmentationPoint");
            augp.setIsAbstract(true);
            augPA.setProperty(augp);
            augPA.setMinOccurs("0");
            augPA.setMaxOccurs("unbounded");
            propL.add(augPA);
        }
              
        // Add xs:element refs for all object property children.
        // Omit abstract elements with no substitutions.
        // Insert xs:choice if more than one substitution.
        for (var pa : propL) {
            Set<String> choiceUs = null;
            var p    = pa.property();
            //var pQ   = p.qname();
            if (p.isAttribute()) continue;
            if (null == p.namespace()) {
<<<<<<< HEAD
                choiceUs = subGroupL.get(p.name());                 // ObjectAugmentationPoint, AssociationAugmentationPoint
=======
                choiceUs = subGroupL.get(p.name()); // ObjectAugmentationPoint or AssociationAugmentationPoint
>>>>>>> 0ee70e1c
            }
            else {                                              
                choiceUs = subGroupL.get(p.uri());
                if (!p.isAbstract()) choiceUs.add(p.uri());
            }
            // Append element refs to xs:choice if more than one choice
            var parE = sqE;
            if (choiceUs.size() > 1) {
                parE = doc.createElementNS(W3C_XML_SCHEMA_NS_URI, "xs:choice");
                if (!"1".equals(pa.minOccurs())) parE.setAttribute("minOccurs", pa.minOccurs());
                if (!"1".equals(pa.maxOccurs())) parE.setAttribute("maxOccurs", pa.maxOccurs());
                addAnnotationDoc(doc, parE, pa.docL());
                sqE.appendChild(parE);
            }
              for (var spU : choiceUs) {                          // 
                var spnsU = m.uriToNSU(spU);
                var spQ   = m.uriToQN(spU);
                // gracefully handle namespaces not ending in /
                if (spQ == null || spQ.isEmpty()) {
                    LOG.warn("No namespace for class type URI {}", spU);
                    //continue;
                }
                var elE  = doc.createElementNS(W3C_XML_SCHEMA_NS_URI, "xs:element");
                elE.setAttribute("ref", spQ);
                if (choiceUs.size() == 1) {
                    if (!"1".equals(pa.minOccurs())) elE.setAttribute("minOccurs", pa.minOccurs());
                    if (!"1".equals(pa.maxOccurs())) elE.setAttribute("maxOccurs", pa.maxOccurs());
                    addAnnotationDoc(doc, elE, pa.docL());
                }
                parE.appendChild(elE);
                refnsUs.add(spnsU);
            }
        }
        // Add xs:any wildcards as needed
        for (var ap : ct.anyL()) {
            if (ap.isAttribute()) continue;
            var anyE = doc.createElementNS(W3C_XML_SCHEMA_NS_URI, "xs:any");            
            if (!"1".equals(ap.minOccurs())) anyE.setAttribute("minOccurs", ap.minOccurs());
            if (!"1".equals(ap.maxOccurs())) anyE.setAttribute("maxOccurs", ap.maxOccurs());
            setAttribute(anyE, "processContents", ap.processCode());
            setAttribute(anyE, "namespace", ap.nsConstraint());
            sqE.appendChild(anyE);
        }
        // Add xs:attribute refs.  Start with attributes in this class.  Then
        // add agumentations not already present.  Then add any global augmentations.
        var apropL = new ArrayList<PropertyAssociation>();
        for (var pa : ct.propL())
            if (pa.property().isAttribute()) apropL.add(pa);
        
        addToPropList(apropL, ctU2augL.get(ct.uri()));
        if (ct.isAssociationClass()) addToPropList(apropL, ctU2augL.get("Association"));
        if (ct.isObjectClass())      addToPropList(apropL, ctU2augL.get("Object"));
        for (var pa : apropL) {
            var p  = pa.property();
            var pQ = p.qname();                                     // pre:SomeProperty
            if (!p.isAttribute()) {
                if (ct.isLiteralClass() || pa.codeS().contains("LITERAL")) {
                    var pre = qnToPrefix(pQ);                       // pre
                    var pN  = qnToName(pQ);                         // SomeProperty
                    pQ = makeQN(pre, uncapitalize(pN) + "Ref");     // pre:somePropertyRef
                }
                else continue;
            }
            else if (!pa.index().isEmpty()) continue;   // aug attribute in an aug type
            
            var atE = doc.createElementNS(W3C_XML_SCHEMA_NS_URI, "xs:attribute");
            atE.setAttribute("ref", pQ);
            if ("1".equals(pa.minOccurs())) atE.setAttribute("use", "required");
            refnsUs.add(p.namespaceURI());
            addAnnotationDoc(doc, atE, pa.docL());
            attParentE.appendChild(atE);
        }
        // Add xs:anyAttribute wildcards as needed
        for (var ap : ct.anyL()) {
            if (!ap.isAttribute()) continue;
            var anyE = doc.createElementNS(W3C_XML_SCHEMA_NS_URI, "xs:anyAttribute");            
            setAttribute(anyE, "processContents", ap.processCode());
            setAttribute(anyE, "namespace", ap.nsConstraint());
            attParentE.appendChild(anyE);
        }
        // Add reference attributes as needed
        var structuresPre = bc2pre.get("STRUCTURES");
        var structuresU   = bc2U.get("STRUCTURES");
        if (needURI || needRef)
            addStructuresAttribute(doc, attParentE, "id", refnsUs, structuresPre, structuresU);
        if (needURI)
            addStructuresAttribute(doc, attParentE, "uri", refnsUs, structuresPre, structuresU);
        if (needRef)
            addStructuresAttribute(doc, attParentE, "ref", refnsUs, structuresPre, structuresU);
        if (!extendF && needMetadata.contains(ver))
            addStructuresAttribute(doc, attParentE, "metadata", refnsUs, structuresPre, structuresU);
<<<<<<< HEAD
        if (!extendF && needAppliesToParent.contains(ver))
=======
        if (!extendF && needAppliesTo.contains(ver))
>>>>>>> 0ee70e1c
            addStructuresAttribute(doc, attParentE, "appliesToParent", refnsUs, structuresPre, structuresU);
        defEL.add(ctE);
    }
    
    protected void addStructuresAttribute (Document doc, 
        Element parE, String name, 
        Set<String> refnsUs,
        String spre, String sU) {
        
        var refE = doc.createElementNS(W3C_XML_SCHEMA_NS_URI, "xs:attribute");
        refE.setAttribute("ref", makeQN(spre, name));
        parE.appendChild(refE);
        refnsUs.add(sU);   
    }
    
    // Create a list of property associations for a class hierarchy, beginning
    // with the top of the inheritance chain.
    protected void getParentProperties (ClassType pct, List<PropertyAssociation> propL) {
        if (null != pct.subClassOf()) getParentProperties(pct.subClassOf(), propL);
        propL.addAll(pct.propL());
    }

    // Create a complex type with simple content from a literal class object,
    // or a class derived from a literal class.
    protected void createCSCType (Document doc, 
        List<Element> eL,                   // add typedef elements to this list
        Set<String> refnsUs,                // URIs of referenced namespaces
        String nsU,                         // URI of current namespace document
        ClassType ct,                       // create typedefs from this class
        Map<String,String> bc2pre,          // prefixes for builtin namespaces
        Map<String,String> bc2U) {          // URIs for builtin namespaces

        if (!nsU.equals(ct.namespaceURI())) return;
        var ctU = ct.uri();
        
        var ctE = doc.createElementNS(W3C_XML_SCHEMA_NS_URI, "xs:complexType");
        var anE = doc.createElementNS(W3C_XML_SCHEMA_NS_URI, "xs:annotation");
        var scE = doc.createElementNS(W3C_XML_SCHEMA_NS_URI, "xs:simpleContent");
        var exE = doc.createElementNS(W3C_XML_SCHEMA_NS_URI, "xs:extension");

        populateTypeElement(doc, ctE, ct, refnsUs, bc2pre, bc2U);
        scE.appendChild(exE);
        ctE.appendChild(scE);

        // Add all the attribute references to xs:extension.  Start with attributes
        // in this class.  Then add augmentations not already present.  Then add
        // any global augmentations.  If the augmentation is an object property,
        // create and add a reference attribute instead.
        var classAugL = ctU2augL.get(ctU);
        var glitAugL  = ctU2augL.get("Literal");
        var apropL = new ArrayList<>(ct.propL());
        addToPropList(apropL, classAugL);
        addToPropList(apropL, glitAugL); 
        for (var pa : apropL) {
            var p    = pa.property();
            var refQ = p.qname();
            if (refQ.endsWith("Literal")) continue;
            if (!p.isAttribute()) {
                var refp = qnToPrefix(refQ);
                var refn = qnToName(refQ);
                refQ = refp + ":" + uncapitalize(refn) + "Ref";
            }
            var atE = doc.createElementNS(W3C_XML_SCHEMA_NS_URI, "xs:attribute");
            atE.setAttribute("ref", refQ);
            if ("1".equals(pa.minOccurs())) atE.setAttribute("use", "required");
            refnsUs.add(p.namespaceURI());
            addDocumentation(doc, atE, pa.docL());
            exE.appendChild(atE);
        }
        // Extension base may be a simple type
        var ctname = ct.qname();
        var dt   = ct.literalDatatype();
        if (simpleTypes.contains(dt)) {
//            var dtnsU = dt.namespaceURI();
//            var dtQ   = dt.qname();
//            if (!dtQ.endsWith("SimpleType"))
//                dtQ = replaceSuffix(dtQ, "Type", "SimpleType");
//            exE.setAttribute("base", dtQ);
//            refnsUs.add(dtnsU);
        }
        // Or the extension base may be another model class
        else if (null != dt && dt.namespace().isModelNS()) {
            var baseQ = dt.qname();
            exE.setAttribute("base", baseQ);
            refnsUs.add(dt.namespaceURI());
        }
        else if (null != ct.subClassOf()) {
            var baseQ = ct.subClassOf().qname();
            exE.setAttribute("base", baseQ);
            refnsUs.add(ct.subClassOf().namespaceURI());
        }
        // Or the extension base may be a XSD primitive
        else if (null != dt) {
            exE.setAttribute("base", dt.qname());
        }   
        else LOG.error("Can't determine extension base for {}", ct.qname());
        eL.add(ctE);
    }
    
    // Create an xs:simpleType element from a Datatype object.
    protected void createSimpleType (Document doc, 
        List<Element> eL,                   // add typedef elements to this list
        Set<String> refnsUs,                // URIs of referenced namespaces
        String nsU,                         // URI of current namespace document
        Datatype dt,                        // create typedefs from this class
        Map<String,String> bc2pre,          // prefixes for builtin namespaces
        Map<String,String> bc2U) {          // URIs for builtin namespaces
        
        if (!nsU.equals(dt.namespaceURI())) return;
        if (W3C_XML_SCHEMA_NS_URI.equals(dt.namespaceURI())) return;
        if (XML_NS_URI.equals(dt.namespaceURI())) return;
        
        var stE = doc.createElementNS(W3C_XML_SCHEMA_NS_URI, "xs:simpleType");
        populateTypeElement(doc, stE, dt, refnsUs, bc2pre, bc2U);
        
        switch (dt.getType()) {
        case CMF_LIST:          addList(doc, stE, refnsUs, dt, bc2pre, bc2U); break;
        case CMF_RESTRICTION:   addRestriction(doc, stE, refnsUs, dt, bc2pre, bc2U); break;
        case CMF_UNION:         addUnion(doc, stE, refnsUs, dt, bc2pre, bc2U); break;
        }
        eL.add(stE);
    }
    
    protected void createDeclaration (Document doc, 
        List<Element> eL,                   // add declaration elements to this list
        Set<String> refnsUs,                // URIs of referenced namespaces
        String nsU,                         // URI of current namespace document
        Property p,                         // create declaration from this property
        Map<String,String> bc2pre,          // prefixes for builtin namespaces
        Map<String,String> bc2U,            // URIs for builtin namespaces
        Map<String,String> pU2subQ) {       // ordinary property aug substitutionGroup QN
        
        if (!nsU.equals(p.namespaceURI())) return;
        if (W3C_XML_SCHEMA_NS_URI.equals(p.namespaceURI())) return;
        if (XML_NS_URI.equals(p.namespaceURI())) return;
        if (p.name().endsWith("Literal")) return;
        if (p.isAbstract()) return;

        Element decE;
        if (p.isAttribute()) decE = doc.createElementNS(W3C_XML_SCHEMA_NS_URI, "xs:attribute");
        else decE = doc.createElementNS(W3C_XML_SCHEMA_NS_URI, "xs:element");
        
        var ptQ = "";
        var pt  = p.type();
        if (null != pt) { 
            refnsUs.add(pt.namespaceURI());
            ptQ = pt.qname();
            if (p.isAttribute() && !ptQ.endsWith("SimpleType"))
                ptQ = replaceSuffix(ptQ, "Type", "SimpleType");
        }
        // No abstract, appinfo, or substitionGroup in a message schema
        decE.setAttribute("name", p.name());
        setAttribute(decE, "type", ptQ);
        if (!p.isAttribute() && !p.name().endsWith("Augmentation")) 
            decE.setAttribute("nillable", "true");
        addAnnotationDoc(doc, decE, p.docL());
        eL.add(decE);
    }
    
    protected void populateTypeElement (Document doc, 
        Element e,                          // xs:complexType or xs:simpleType
        Component c,                        // create typedefs from this component
        Set<String> refnsUs,                // URIs of referenced namespaces
        Map<String,String> bc2pre,          // prefixes for builtin namespaces
        Map<String,String> bc2U) {          // URIs for builtin namespaces
         
        var anE = doc.createElementNS(W3C_XML_SCHEMA_NS_URI, "xs:annotation");
        addDocumentation(doc, anE, c.docL());
        if (anE.getChildNodes().getLength() > 0) e.appendChild(anE);
        e.setAttribute("name", c.name());
    }
  
    protected void addList (Document doc, 
        Element e,                          // append xs:list to this element
        Set<String> refnsUs,                // URIs of referenced namespaces
        Datatype dt,                        // create typedefs from this class
        Map<String,String> bc2pre,          // prefixes for builtin namespaces
        Map<String,String> bc2U) {          // URIs for builtin namespaces

        var ldt = (ListType)dt;
        var idt = ldt.itemType();
        var iE  = doc.createElementNS(W3C_XML_SCHEMA_NS_URI, "xs:list");
        setAttribute(iE, "itemType", datatypeQName(idt));
        e.appendChild(iE);
        refnsUs.add(idt.namespaceURI());
    }
    
    protected void addRestriction (Document doc, 
        Element e,                          // append xs:list to this element
        Set<String> refnsUs,                // URIs of referenced namespaces
        Datatype dt,                        // create typedefs from this class
        String baseQ,                       // QName of restriction base
        Map<String,String> bc2pre,          // prefixes for builtin namespaces
        Map<String,String> bc2U) {          // URIs for builtin namespaces
        
        var r   = (Restriction)dt;
        var rE  = doc.createElementNS(W3C_XML_SCHEMA_NS_URI, "xs:restriction");
        var bdt = r.base();
        setAttribute(rE, "base", baseQ);
        refnsUs.add(bdt.namespaceURI());
        
        var fL = new ArrayList<>(r.facetL());
        Collections.sort(fL);
        for (var f : fL) {
            var fname = f.xsdFacetName();
            var fval  = f.value();
            var fE    = doc.createElementNS(W3C_XML_SCHEMA_NS_URI, "xs:" + fname);
            fE.setAttribute("value", fval);
            if (!f.docL().isEmpty()) {
                var aE = doc.createElementNS(W3C_XML_SCHEMA_NS_URI, "xs:annotation");
                addDocumentation(doc, aE, f.docL());
                fE.appendChild(aE);
            }
            rE.appendChild(fE);        
        }
        e.appendChild(rE);
    }
    
    protected void addRestriction (Document doc, 
        Element e,                          // append xs:list to this element
        Set<String> refnsUs,                // URIs of referenced namespaces
        Datatype dt,                        // create typedefs from this class
        Map<String,String> bc2pre,          // prefixes for builtin namespaces
        Map<String,String> bc2U) {          // URIs for builtin namespaces
        
        var r = (Restriction)dt;
        var bdt = r.base();
        var bdtQ = datatypeQName(bdt);
        addRestriction(doc, e, refnsUs, dt, bdtQ, bc2pre, bc2U);
    }
    
    protected void addUnion (Document doc, 
        Element e,                          // append xs:list to this element
        Set<String> refnsUs,                // URIs of referenced namespaces
        Datatype dt,                        // create typedefs from this class
        Map<String,String> bc2pre,          // prefixes for builtin namespaces
        Map<String,String> bc2U) {          // URIs for builtin namespaces

        var udt  = (Union)dt;
        var uE   = doc.createElementNS(W3C_XML_SCHEMA_NS_URI, "xs:union");
        var mbrs = "";
        var sep  = "";
        for (var mdt : udt.memberL()) {
            mbrs = mbrs + sep + datatypeQName(mdt);
            sep = " ";
            refnsUs.add(mdt.namespaceURI());
        }
        setAttribute(uE, "memberTypes", mbrs);
        e.appendChild(uE);
    }
    
    protected void addLocalTerms (Document doc, Element appE, Namespace ns, String appPre, String appU) {
        for (var lt : ns.locTermL()) {
            var ltE = doc.createElementNS(appU, "appinfo:LocalTerm");
            ltE.setAttribute("term", lt.term());
            ltE.setAttribute("literal", lt.literal());
            setAttribute(ltE, "definition", lt.documentation());
            setAttribute(ltE, "sourceURIs", listToString(lt.sourceL()));
            for (var cit : lt.citationL()) {
                var citE = doc.createElementNS(appU, appPre + ":" + "SourceText");
                citE.setTextContent(cit.text());
                if (!"en-US".equals(cit.lang())) citE.setAttribute("xml:lang", cit.lang());
                ltE.appendChild(citE);
            }
            appE.appendChild(ltE);
        }
    }
    
    protected void addAnnotationDoc (Document doc, Element e, String s) {
        var ls = new LanguageString(s, "en-US");
        addAnnotationDoc(doc, e, List.of(ls));
    }
    
    protected void addAnnotationDoc (Document doc, Element e, List<LanguageString>docL) {
        if (docL.isEmpty()) return;
        var aE = doc.createElementNS(W3C_XML_SCHEMA_NS_URI, "xs:annotation");
        addDocumentation(doc, aE, docL);
        e.appendChild(aE);
    }
    
    protected void addDocumentation (Document doc, Element e, List<LanguageString>docL) {
        for (var ls : docL) {
            var dE = doc.createElementNS(W3C_XML_SCHEMA_NS_URI, "xs:documentation");
            dE.setTextContent(ls.text());
            if (!"en-US".equals(ls.lang())) dE.setAttribute("xml:lang", ls.lang());
            e.appendChild(dE);
        }
    }

    
    protected String datatypeQName (Datatype dt) {
        if (!simpleTypes.contains(dt)) return dt.qname();
        else return replaceSuffix(dt.qname(), "Type", "SimpleType");
    }
    
    // Don't convert xs types to niem-xs types in a message schema
    protected String proxifyQName (Datatype dt, Set<String> refnsUs, String proxyPre, String proxyU) {
        if (simpleTypes.contains(dt)) return replaceSuffix(dt.qname(), "Type", "SimpleType");
        return dt.qname();
    }
    
    protected void setAttribute (Element e, String nsU, String qname, String value) {
        if (null != value && !value.isEmpty())
            e.setAttributeNS(nsU, qname, value);
    }
    
    protected void setAttribute (Element e, String name, String value) {
        if (null != value && !value.isEmpty())
            e.setAttribute(name, value);
    }

    protected ResourceManager rmgr = new ResourceManager(ModelToXSDModel.class);
    
    // Write builtin schema documents for the specified NIEM version.
    // Only write builtins and proxy types that are used in the model.
    protected void writeVersionBuiltins (String vers, File outD) {
        for (var kcode : NamespaceKind.builtins()) {
            var nsU  = NamespaceKind.builtinNSU(vers, kcode);
            if (!refNSs.contains(nsU)) continue;
            
            var vdir = NamespaceKind.versionDirName().get(vers);
            var rn   = NamespaceKind.builtinPath().get(kcode);
            var res  = "/xsd/" + vdir + rn;
            var path = namespaceU2Path.get(nsU);
            var outF = new File(outD, path);
            var outP = outF.toPath().getParent();
            try {
                Files.createDirectories(outP);
                rmgr.copyResourceToFile(res, outF);
            } catch (IOException ex) {
                LOG.error("Can't create builtin schema documents for {}: {}", vers, ex.getMessage());
            }
        }
    }
    
    protected void writeXSD (Document doc, File outF) throws IOException {
        var pF   = outF.getParentFile();
        pF.mkdirs();
        var os = new FileOutputStream(outF);
        var ow = new OutputStreamWriter(os, "UTF-8");
        var xsdW = new XSDWriter();
        xsdW.writeXML(doc, ow);
        ow.close();
    }
    
    // Returns a file path string that is not in the set, munging the file
    // name as needed.
    public static String mungPath (Set<String> paths, String rpath) {
        if (!paths.contains(rpath)) return rpath;
        var dir  = FilenameUtils.getPath(rpath);
        var ext  = FilenameUtils.getExtension(rpath);
        var name = FilenameUtils.getBaseName(rpath);
        name = name.replaceAll("-\\d+$", "");       // assume -# suffix is a munging
        int mungCt = 0;
        if (!ext.isEmpty()) ext = "." + ext;
        while (true) {
            var mungBase = String.format("%s-%d", name, mungCt++);
            var mungName = mungBase + ext;
            rpath = dir + mungName;
            if (!paths.contains(rpath)) return rpath;
        }
    }
    
    public static String listToString (List<String> sL) {
        var res = "";
        var sep = "";
        for (var s : sL) {
            res = res + sep + s;
            sep = " ";
        }
        return res;
    }
    
    public static String setToString (Set<String> sL) {
        var res = "";
        var sep = "";
        for (var s : sL) {
            res = res + sep + s;
            sep = " ";
        }
        return res;
    }

    protected final DeclarationComparator declarationComparator = new DeclarationComparator();
    protected class DeclarationComparator implements Comparator<Element> {
        @Override
        public int compare(Element o1, Element o2) {
            int i = o1.getLocalName().compareTo(o2.getLocalName());
            if (i != 0) return i;
            var n1 = o1.getAttribute("name");
            var n2 = o2.getAttribute("name");
            return NaturalOrderComparator.comp(n1, n2);
        }
    }
    
    protected final DefinitionComparator definitionComparator = new DefinitionComparator();
    protected class DefinitionComparator implements Comparator<Element> {
        @Override
        public int compare(Element o1, Element o2) {
            var n1 = o1.getAttribute("name");
            var n2 = o2.getAttribute("name");
            return NaturalOrderComparator.comp(n1, n2);
        }
    }

    protected final ImportPairComparator importPairComparator = new ImportPairComparator();
    protected class ImportPairComparator implements Comparator<Pair<String,String>> {
        @Override
        public int compare (Pair<String,String> one, Pair<String,String> two) {
            var oneK = one.getValue0();
            var twoK = two.getValue0();
            return oneK.compareToIgnoreCase(twoK);
        }
    }
    
}<|MERGE_RESOLUTION|>--- conflicted
+++ resolved
@@ -605,18 +605,10 @@
     }
     
     // Create a complex type with complex content from a non-literal class object
-<<<<<<< HEAD
-    private static Set<String> needURIcodes = Set.of("ANY", "ANYURI", "INTERNAL", "RELURI");
-    private static Set<String> needRefcodes = Set.of("ANY", "INTERNAL", "IDREF");
-    private static Set<String> needMetadata = Set.of("NIEM2.0", "NIEM3.0", "NIEM4.0", "NIEM5.0");
-    //private static Set<String> needMetadata = Set.of("NIEM2.0", "NIEM3.0", "NIEM3.1", "NIEM3.2", "NIEM4.0", "NIEM4.1", "NIEM4.2", "NIEM5.0", "NIEM5.1", "NIEM5.2");
-    private static Set<String> needAppliesToParent = Set.of("NIEM6.0");
-=======
     private static Set<String> needURIcodes  = Set.of("ANY", "ANYURI", "INTERNAL", "RELURI");
     private static Set<String> needRefcodes  = Set.of("ANY", "INTERNAL", "IDREF");
     private static Set<String> needMetadata  = Set.of("NIEM2.0", "NIEM3.0", "NIEM4.0", "NIEM5.0");
     private static Set<String> needAppliesTo = Set.of("NIEM6.0");
->>>>>>> 0ee70e1c
     protected void createCCCType (Document doc, 
         List<Element> defEL,                // add typedef elements to this list
         List<Element> decEL,                // add augmentation point elements to this list
@@ -702,11 +694,7 @@
             //var pQ   = p.qname();
             if (p.isAttribute()) continue;
             if (null == p.namespace()) {
-<<<<<<< HEAD
-                choiceUs = subGroupL.get(p.name());                 // ObjectAugmentationPoint, AssociationAugmentationPoint
-=======
                 choiceUs = subGroupL.get(p.name()); // ObjectAugmentationPoint or AssociationAugmentationPoint
->>>>>>> 0ee70e1c
             }
             else {                                              
                 choiceUs = subGroupL.get(p.uri());
@@ -798,11 +786,7 @@
             addStructuresAttribute(doc, attParentE, "ref", refnsUs, structuresPre, structuresU);
         if (!extendF && needMetadata.contains(ver))
             addStructuresAttribute(doc, attParentE, "metadata", refnsUs, structuresPre, structuresU);
-<<<<<<< HEAD
-        if (!extendF && needAppliesToParent.contains(ver))
-=======
         if (!extendF && needAppliesTo.contains(ver))
->>>>>>> 0ee70e1c
             addStructuresAttribute(doc, attParentE, "appliesToParent", refnsUs, structuresPre, structuresU);
         defEL.add(ctE);
     }
