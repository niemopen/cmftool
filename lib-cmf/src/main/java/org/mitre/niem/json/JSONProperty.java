package org.mitre.niem.json;

import java.util.ArrayList;
import java.util.HashMap;
import java.util.TreeMap;

import org.mitre.niem.cmf.Namespace;
import org.mitre.niem.cmf.Property;

import com.google.gson.annotations.SerializedName;

public class JSONProperty {
  private transient Property property;
  public String description;
  @SerializedName("$ref")
  public String ref;
  public String type;
  public String format;
  public JSONPropertyType items = null;
  public Integer minItems = null;
  public Integer maxItems = null;
  public ArrayList<Of> oneOf = null;
  public ArrayList<Of> anyOf = null;
  private transient HashMap<String, OfRef> anyOfHashMap = new HashMap<>();
  private transient HashMap<String, Cardinality> cardinalities;
  private transient Namespace namespace = null;
  private transient boolean isIntrinsicType = false;
  // Used to track anyOfs to prevent duplicates

  public transient HashMap<Cardinality, String> anyOfs = new HashMap<>();

  public transient boolean usedInClasses = false;

  public JSONProperty(Property property) {
    this.property = property;
    this.namespace = property.namespace();
    this.description = property.definition();
    usedInClasses = isPropertyUsedInClasses();
    cardinalities = getCardinalities();

    // TODO: Do I need to do something special when there are multiple
    // cardinalities?
    for (var card : cardinalities.keySet()) {
      setMinAndMaxItemValues(cardinalities.get(card));
    }

    process();
  }

  public boolean isAbstract() {
    return property.isAbstract();
  }

  public String getClassQName() {
    return property.qname();
  }

  private HashMap<String, Cardinality> getCardinalities() {
    HashMap<String, Cardinality> cardinalities = new HashMap<>();

    // First, determine what property to search on for cardinalities
    // Whenever a property is a subproperty of another property
    // search on the "subpropertyOf" name
    ArrayList<Property> propsToCheck = new ArrayList<>();

    if (property.subPropertyOf() != null) {
      propsToCheck.add(property.subPropertyOf());
      propsToCheck.add(property);
    } else {
      propsToCheck.add(property);
    }

    for (var prop : propsToCheck) {
      var searchName = prop.name();

      // Look through the components for a class with this property
      // if you find one, grab its min/max
      for (var cl : prop.model().classTypeL()) {

        // Skip any non-class components
        var propsList = cl.propL();
        for (var p : propsList) {
          if (p.property().name().equals(searchName)) {
            Cardinality c = new Cardinality(prop, p);
            cardinalities.put(cl.name(), c);
          }
        }
      }
    }

    return cardinalities;
  }

  private void setMinAndMaxItemValues(Cardinality c) {
    if (c == null)
      return;

    // do not set values for the following situations
    // cardinality of 1 to 1
    // cardinality of 0 to unbounded
    // cardinality of 1 to unbounded
    if (c.isMaxUnbounded())
      return;
    if (c.getMinOccurs() == 1 && c.getMaxOccurs() == 1)
      return;

    // cardinality min > 1 and max > min
    if (c.getMinOccurs() > 1 && c.getMaxOccurs() > c.getMinOccurs()) {
      minItems = c.getMinOccurs();
      maxItems = c.getMaxOccurs();
      return;
    }

    // Cardinality of n to m
    if (c.getMinOccurs() == 0 && c.getMaxOccurs() > 1) {
      maxItems = c.getMaxOccurs();
      return;
    }

  }

  private String genRef() {
    String nsPrefix = property.namespace().prefix();
<<<<<<< HEAD
    String name = property.name();
    //if (property.subProperty() != null) {
    //  nsPrefix = property.subProperty().namespace().prefix();
    //  if (property.classType() != null && property.subProperty().isAbstract()) {

    //    return String.format("%s%s:%s", JSONSchemaHelper.DEFINITIONS_TEXT, nsPrefix, property.classType().name());
    //  }
     // return String.format("%s%s:%s", JSONSchemaHelper.DEFINITIONS_TEXT, nsPrefix, property.subProperty().name());
    //} else 
    if (property.datatype() != null) {
        String datatypeName = property.datatype().name();
        if (isIntrinsicType)
          return property.datatype().name();
        else
          nsPrefix = property.datatype().namespace().prefix();
          return String.format("%s%s:%s", JSONSchemaHelper.DEFINITIONS_TEXT, nsPrefix, property.datatype().name());
=======

    if (property.subPropertyOf() != null) {
      nsPrefix = property.subPropertyOf().namespace().prefix();
      if (property.classType() != null && property.subPropertyOf().isAbstract()) {
        return String.format("%s%s:%s", JSONSchemaHelper.DEFINITIONS_TEXT, nsPrefix, property.classType().name());
      }
      return String.format("%s%s:%s", JSONSchemaHelper.DEFINITIONS_TEXT, nsPrefix,
          property.subPropertyOf().name());
    } else if (property.datatype() != null) {
      if (isIntrinsicType) {
        return property.datatype().name();
      } else {
        nsPrefix = property.datatype().namespace().prefix();
        return String.format("%s%s:%s", JSONSchemaHelper.DEFINITIONS_TEXT, nsPrefix, property.datatype().name());
      }
>>>>>>> c8ea7a06
    } else if (property.classType() != null) {
      nsPrefix = property.classType().namespace().prefix();
      return String.format("%s%s:%s", JSONSchemaHelper.DEFINITIONS_TEXT, nsPrefix, property.classType().name());
    }
    return "";
    // throw new Exception("Property " + property.name() + " has no data type or
    // class defined");
  }

  private boolean isPropertyUsedInClasses() {
    String searchName = property.name();

    if (property.subPropertyOf() != null) {
      searchName = property.subPropertyOf().name();
    }

    // See if the property is used in any classes
    for (var cl : property.model().classTypeL()) {

        for (var cls : cl.propL()) {
          if (cls.property().name().equals(searchName)) {
            return true;
          }
        }
      
    }
    return false;
  }

  private void processDataType() {
    var dataType = property.datatype();
    String dataTypeName = dataType.name();
    isIntrinsicType = JSONSchemaHelper.isIntrinsicType(dataTypeName);

    var propName = (property.subPropertyOf() != null) ? property.subPropertyOf().name() : property.name();

    // replace IDREFS with an array of strings
    if (dataTypeName.equals("IDREFS")) {
      type = "array";
      items = new JSONPropertyType("string");
      return;
    }

    // replace decimal with a number
    if (dataTypeName.equals("decimal")) {
      type = "number";
      return;
    }

    // replace token with a string
    if (dataTypeName.equals("token")) {
      type = "string";
      return;
    }

    // replace dateTime with a string
    if (dataTypeName.equals("dateTime")) {
      type = "string";
      format = "date-time";
      return;
    }

    // intrinsic types are handled differently than others, regardless of
    // cardinality
    if (cardinalities.size() == 0) {
      // default cardinality
      if (isIntrinsicType)
        type = genRef();
      else
        ref = genRef();
    } else if (cardinalities.size() > 0) {
      // Check for cardinality
      for (var cardKey : cardinalities.keySet()) {
        var card = cardinalities.get(cardKey);
        if (card != null && card.getPropertyName() == propName) {

          // Unbounded scenarios
          if (card.isMaxUnbounded()) {
            if (card.getMinOccurs() == 0) {
              type = "array";
              items = new JSONPropertyType(JSONSchemaHelper.DEFINITIONS_TEXT,
                  dataType.namespace().prefix(), dataTypeName);
            } else if (card.getMinOccurs() == 1) {
              type = "array";
              items = new JSONPropertyType(JSONSchemaHelper.DEFINITIONS_TEXT,
                  dataType.namespace().prefix(), dataTypeName);
            } else {
              System.out.println("???");
            }
          } else {
            /* 0 to 1 cardinality */
            if (card.getMinOccurs() == 0 && card.getMaxOccurs() == 1) {
              if (isIntrinsicType) {
                type = genRef();
              } else {
                ref = genRef();
              }
            }
            /* 1 to 1 */
            else if (card.getMinOccurs() == 1 && card.getMaxOccurs() == 1) {
              if (isIntrinsicType) {
                if (dataTypeName.equals("date")) {
                  type = "string";
                  format = "date";
                } else if (dataTypeName.equals("dateTime")) {
                  type = "string";
                  format = "dateTime";
                } else {
                  type = dataTypeName;
                }
              } else {
                ref = JSONSchemaHelper.DEFINITIONS_TEXT + dataType.qname();
              }
              /* 1 to unbounded */
            } else if (card.getMinOccurs() < card.getMaxOccurs()) {
              type = "array";
              items = new JSONPropertyType(JSONSchemaHelper.DEFINITIONS_TEXT,
                  property.namespace().prefix(), dataTypeName);
            }
          }
        }
      }
    } else {
      type = "array";
      items = new JSONPropertyType(JSONSchemaHelper.DEFINITIONS_TEXT, dataType.namespace().prefix(),
          dataTypeName);
    }
  }

  private void processClassType() {
    String classTypeName = property.classType().name();
    isIntrinsicType = JSONSchemaHelper.isIntrinsicType(classTypeName);

    if (property.isReferenceable()) {
      TreeMap<String, TreeMap> properties = new TreeMap<>();
      TreeMap<String, String> typeMap = new TreeMap<>();
      typeMap.put("type", "string");
      properties.put("@id", typeMap);

      anyOf = new ArrayList<>();
      anyOf.add(new OfProperty("object", properties));
    }

    if (!usedInClasses) {
      /**********************************************************************
       * It also covers the situation where there are classes not used
       * in other classes.
       *********************************************************************/
      if (anyOf == null) {
        anyOf = new ArrayList<>();
      }

      var ofRef = new OfRef(genRef());
      anyOfHashMap.put(ofRef.toString(), ofRef);
      anyOf.add(ofRef);
      anyOf.add(new OfItem("array", genRef(), null));

      for (var cardKey : cardinalities.keySet()) {
        var propName = cardinalities.get(cardKey).getPropertyName();
        var nsPrefix = cardinalities.get(cardKey).prefix();
        // keep out duplicate references
        ofRef = new OfRef(String.format("%s%s:%s", JSONSchemaHelper.DEFINITIONS_TEXT, nsPrefix, propName));
        if (!anyOfHashMap.containsKey(ofRef.toString())) {
          anyOf.add(ofRef);
          anyOfHashMap.put(ofRef.toString(), ofRef);
        }
      }
    } else {
      // iterate through the cardinalities and add those that apply
      var ofs = getStuff(property, cardinalities);
      for (Of of : ofs) {
        if (of instanceof OfItem) {
          var oi = (OfItem) of;
          var items = oi.getItems();
          for (var item : items.keySet()) {
            if (anyOf != null) {
              String item2 = items.get(item);
              anyOf.add(new OfItem("array", items.get(item), oi.getCardinality()));
            } else {
              this.type = "array";
              this.items = new JSONPropertyType(items.get(item));
            }
          }
        } else if (of instanceof OfClass) {
          var oc = (OfClass) of;
          if (anyOf != null) {
            anyOf.add(new OfClass(oc.getReference()));
          } else {
            this.ref = oc.getReference();
            // this.items =
            // new JSONPropertyType(JSONSchemaHelper.DEFINITIONS_TEXT,
            // property.namespace().prefix(), oc.getReference());
          }
        } else {
          System.out.println("???");
        }
      }
    }
  }

  private void process() {
    /*****************************************
     * Rules for data types
     *****************************************/
    if (property.datatype() != null) {
      processDataType();
    }
    /*****************************************
     * Rules for classes
     *****************************************/
    else if (property.classType() != null) {
      processClassType();
    }
  }

  private ArrayList<Of> getStuff(Property property, HashMap<String, Cardinality> cardinalities) {
    ArrayList<Of> ofs = new ArrayList<>();
    for (var cardKey : cardinalities.keySet()) {
      var c = cardinalities.get(cardKey);
      /**************************************************************************
       * Class Types
       *************************************************************************/
      if (property.classType() != null) {
        if (c.isMaxUnbounded()) {
          if (c.getMinOccurs() == 0) {
            // zero to unbounded
            ofs.add(new OfItem("array", genRef(), c));
          } else if (c.getMinOccurs() == 1) {
            ofs.add(new OfItem("array", genRef(), c));
          }
        }
        // Fixed upper limit
        else {
          if (c.getMinOccurs() == 0 && c.getMaxOccurs() == 1) {
            ofs.add(new OfClass(genRef()));
          } else if (c.getMinOccurs() == 1 && c.getMaxOccurs() == 1) {
            ofs.add(new OfClass(genRef()));
          } else if (c.getMinOccurs() < c.getMaxOccurs()) {
            System.out.println("???");
          }
        }
      }
      /**************************************************************************
       * Data Types
       *************************************************************************/
      else if (property.datatype() != null) {
        // Unbounded
        if (c.isMaxUnbounded()) {
          if (c.getMinOccurs() == 0) {
            ofs.add(new OfItem("array", genRef(), c));
            return ofs;
          }
        }
        // Fixed upper limit
        else {
          if (c.getMinOccurs() == 0 && c.getMaxOccurs() == 1) {
            System.out.println("getStuff:getDataType:0-to-1");
          } else if (c.getMinOccurs() == 1 && c.getMaxOccurs() == 1) {
            System.out.println("getStuff:getDataType:1-to-1");
          } else if (c.getMinOccurs() < c.getMaxOccurs()) {
            System.out.println("getStuff:getDataType:min<max");
          }
        }
      }
      /**************************************************************************
       * Neither ClassType nor DataType
       *************************************************************************/
      else {
        return null;
      }
    }
    return ofs;
  }

}<|MERGE_RESOLUTION|>--- conflicted
+++ resolved
@@ -121,7 +121,6 @@
 
   private String genRef() {
     String nsPrefix = property.namespace().prefix();
-<<<<<<< HEAD
     String name = property.name();
     //if (property.subProperty() != null) {
     //  nsPrefix = property.subProperty().namespace().prefix();
@@ -138,23 +137,6 @@
         else
           nsPrefix = property.datatype().namespace().prefix();
           return String.format("%s%s:%s", JSONSchemaHelper.DEFINITIONS_TEXT, nsPrefix, property.datatype().name());
-=======
-
-    if (property.subPropertyOf() != null) {
-      nsPrefix = property.subPropertyOf().namespace().prefix();
-      if (property.classType() != null && property.subPropertyOf().isAbstract()) {
-        return String.format("%s%s:%s", JSONSchemaHelper.DEFINITIONS_TEXT, nsPrefix, property.classType().name());
-      }
-      return String.format("%s%s:%s", JSONSchemaHelper.DEFINITIONS_TEXT, nsPrefix,
-          property.subPropertyOf().name());
-    } else if (property.datatype() != null) {
-      if (isIntrinsicType) {
-        return property.datatype().name();
-      } else {
-        nsPrefix = property.datatype().namespace().prefix();
-        return String.format("%s%s:%s", JSONSchemaHelper.DEFINITIONS_TEXT, nsPrefix, property.datatype().name());
-      }
->>>>>>> c8ea7a06
     } else if (property.classType() != null) {
       nsPrefix = property.classType().namespace().prefix();
       return String.format("%s%s:%s", JSONSchemaHelper.DEFINITIONS_TEXT, nsPrefix, property.classType().name());
