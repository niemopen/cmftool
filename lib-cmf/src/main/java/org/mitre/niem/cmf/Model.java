--- conflicted
+++ resolved
@@ -141,29 +141,11 @@
      */
     public String uriToQN (String uri) {
         if (null == uri || uri.isEmpty()) return "";
-<<<<<<< HEAD
-        int si = uri.lastIndexOf('/');
-        if (si < 2) return "";
-        var base = uri.substring(0, si+1);
-        var ln   = uri.substring(si+1);
-        var pre  = nsmap.getPrefix(base);
-        if (pre == null || pre.isEmpty()) {
-            // gracefully handle namespaces not ending in /
-            if (base.endsWith("/"))
-                pre = nsmap.getPrefix(base.substring(0, base.length()-1));
-        }
-        if (pre == null || pre.isEmpty()) {
-            LOG.warn("No prefix for namespace URI {}", base);
-            return "";
-        }
-        return pre + ":" + ln;
-=======
         var nsU = uriToNSU(uri);
         var ln  = uriToName(uri);
         var pre = nsmap.getPrefix(nsU);
         if (null == pre || pre.isEmpty()) return "";
         return makeQN(pre, ln);
->>>>>>> 6b0eb6ad
     }
     
     /**
